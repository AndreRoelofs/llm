use std::collections::HashMap;
use std::fmt;

use async_trait::async_trait;
use serde::Serialize;

use crate::{error::LLMError, ToolCall};

/// Role of a participant in a chat conversation.
#[derive(Debug, Clone, PartialEq, Eq)]
pub enum ChatRole {
    /// The user/human participant in the conversation
    User,
    /// The AI assistant participant in the conversation
    Assistant,
}

/// The type of a message in a chat conversation.
#[derive(Debug, Clone, PartialEq, Eq, Default)]
pub enum MessageType {
    /// A text message
    #[default]
    Text,
    /// An image message
    Image,
    /// An image URL message
    ImageURL,
}

/// The type of reasoning effort for a message in a chat conversation.
pub enum ReasoningEffort {
    /// Low reasoning effort
    Low,
    /// Medium reasoning effort
    Medium,
    /// High reasoning effort
    High,
}

/// A single message in a chat conversation.
#[derive(Debug, Clone)]
pub struct ChatMessage {
    /// The role of who sent this message (user or assistant)
    pub role: ChatRole,
    /// The type of the message (text, image, audio, video, etc)
    pub message_type: MessageType,
    /// The text content of the message
    pub content: String,
}

/// Represents a parameter in a function tool
#[derive(Debug, Clone, Serialize)]
pub struct ParameterProperty {
    /// The type of the parameter (e.g. "string", "number", "array", etc)
    #[serde(rename = "type")]
    pub property_type: String,
    /// Description of what the parameter does
    pub description: String,
    /// When type is "array", this defines the type of the array items
    #[serde(skip_serializing_if = "Option::is_none")]
    pub items: Option<Box<ParameterProperty>>,
    /// When type is "enum", this defines the possible values for the parameter
    #[serde(skip_serializing_if = "Option::is_none", rename = "enum")]
    pub enum_list: Option<Vec<String>>,
}

/// Represents the parameters schema for a function tool
#[derive(Debug, Clone, Serialize)]
pub struct ParametersSchema {
    /// The type of the parameters object (usually "object")
    #[serde(rename = "type")]
    pub schema_type: String,
    /// Map of parameter names to their properties
    pub properties: HashMap<String, ParameterProperty>,
    /// List of required parameter names
    pub required: Vec<String>,
}

/// Represents a function definition for a tool
#[derive(Debug, Clone, Serialize)]
pub struct FunctionTool {
    /// The name of the function
    pub name: String,
    /// Description of what the function does
    pub description: String,
    /// The parameters schema for the function
    pub parameters: ParametersSchema,
}

/// Represents a tool that can be used in chat
#[derive(Debug, Clone, Serialize)]
pub struct Tool {
    /// The type of tool (e.g. "function")
    #[serde(rename = "type")]
    pub tool_type: String,
    /// The function definition if this is a function tool
    pub function: FunctionTool,
}

pub trait ChatResponse: std::fmt::Debug + std::fmt::Display {
    fn text(&self) -> Option<String>;
    fn tool_calls(&self) -> Option<Vec<ToolCall>>;
}

/// Trait for providers that support chat-style interactions.
#[async_trait]
pub trait ChatProvider: Sync + Send {
    /// Sends a chat request to the provider with a sequence of messages.
    ///
    /// # Arguments
    ///
    /// * `messages` - The conversation history as a slice of chat messages
    ///
    /// # Returns
    ///
    /// The provider's response text or an error
    async fn chat(&self, messages: &[ChatMessage]) -> Result<Box<dyn ChatResponse>, LLMError> {
        self.chat_with_tools(messages, None).await
    }

    /// Sends a chat request to the provider with a sequence of messages and tools.
    ///
    /// # Arguments
    ///
    /// * `messages` - The conversation history as a slice of chat messages
    /// * `tools` - Optional slice of tools to use in the chat
    ///
    /// # Returns
    ///
    /// The provider's response text or an error
    async fn chat_with_tools(
        &self,
        messages: &[ChatMessage],
        tools: Option<&[Tool]>,
<<<<<<< HEAD
    ) -> Result<Box<dyn ChatResponse>, LLMError>;
=======
    ) -> Result<String, LLMError>;
>>>>>>> 5c6c605d
}

impl fmt::Display for ReasoningEffort {
    fn fmt(&self, f: &mut fmt::Formatter<'_>) -> fmt::Result {
        match self {
            ReasoningEffort::Low => write!(f, "low"),
            ReasoningEffort::Medium => write!(f, "medium"),
            ReasoningEffort::High => write!(f, "high"),
        }
    }
}

impl ChatMessage {
    /// Create a new builder for a user message
    pub fn user() -> ChatMessageBuilder {
        ChatMessageBuilder::new(ChatRole::User)
    }

    /// Create a new builder for an assistant message
    pub fn assistant() -> ChatMessageBuilder {
        ChatMessageBuilder::new(ChatRole::Assistant)
    }
}

/// Builder for ChatMessage
#[derive(Debug)]
pub struct ChatMessageBuilder {
    role: ChatRole,
    message_type: MessageType,
    content: String,
}

impl ChatMessageBuilder {
    /// Create a new ChatMessageBuilder with specified role
    pub fn new(role: ChatRole) -> Self {
        Self {
            role,
            message_type: MessageType::default(),
            content: String::new(),
        }
    }

    /// Set the message content
    pub fn content<S: Into<String>>(mut self, content: S) -> Self {
        self.content = content.into();
        self
    }

    /// Set the message type as Image
    pub fn image(mut self) -> Self {
        self.message_type = MessageType::Image;
        self
    }

    /// Set the message type as ImageURL
    pub fn image_url(mut self) -> Self {
        self.message_type = MessageType::ImageURL;
        self
    }

    /// Build the ChatMessage
    pub fn build(self) -> ChatMessage {
        ChatMessage {
            role: self.role,
            message_type: self.message_type,
            content: self.content,
        }
    }
}<|MERGE_RESOLUTION|>--- conflicted
+++ resolved
@@ -132,11 +132,7 @@
         &self,
         messages: &[ChatMessage],
         tools: Option<&[Tool]>,
-<<<<<<< HEAD
     ) -> Result<Box<dyn ChatResponse>, LLMError>;
-=======
-    ) -> Result<String, LLMError>;
->>>>>>> 5c6c605d
 }
 
 impl fmt::Display for ReasoningEffort {
@@ -205,4 +201,72 @@
             content: self.content,
         }
     }
+}
+
+impl fmt::Display for ReasoningEffort {
+    fn fmt(&self, f: &mut fmt::Formatter<'_>) -> fmt::Result {
+        match self {
+            ReasoningEffort::Low => write!(f, "low"),
+            ReasoningEffort::Medium => write!(f, "medium"),
+            ReasoningEffort::High => write!(f, "high"),
+        }
+    }
+}
+
+impl ChatMessage {
+    /// Create a new builder for a user message
+    pub fn user() -> ChatMessageBuilder {
+        ChatMessageBuilder::new(ChatRole::User)
+    }
+
+    /// Create a new builder for an assistant message
+    pub fn assistant() -> ChatMessageBuilder {
+        ChatMessageBuilder::new(ChatRole::Assistant)
+    }
+}
+
+/// Builder for ChatMessage
+#[derive(Debug)]
+pub struct ChatMessageBuilder {
+    role: ChatRole,
+    message_type: MessageType,
+    content: String,
+}
+
+impl ChatMessageBuilder {
+    /// Create a new ChatMessageBuilder with specified role
+    pub fn new(role: ChatRole) -> Self {
+        Self {
+            role,
+            message_type: MessageType::default(),
+            content: String::new(),
+        }
+    }
+
+    /// Set the message content
+    pub fn content<S: Into<String>>(mut self, content: S) -> Self {
+        self.content = content.into();
+        self
+    }
+
+    /// Set the message type as Image
+    pub fn image(mut self) -> Self {
+        self.message_type = MessageType::Image;
+        self
+    }
+
+    /// Set the message type as ImageURL
+    pub fn image_url(mut self) -> Self {
+        self.message_type = MessageType::ImageURL;
+        self
+    }
+
+    /// Build the ChatMessage
+    pub fn build(self) -> ChatMessage {
+        ChatMessage {
+            role: self.role,
+            message_type: self.message_type,
+            content: self.content,
+        }
+    }
 }